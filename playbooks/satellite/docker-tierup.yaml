--- conflicted
+++ resolved
@@ -17,12 +17,7 @@
     - name: "Containes started"
       shell: |
         for i in $( seq "{{ containers|default(250) - docker_ids.stdout_lines|length }}" ); do
-<<<<<<< HEAD
-          docker run -v /sys/fs/cgroup:/sys/fs/cgroup:ro --tmpfs /tmp --tmpfs /run -h "{{ ansible_hostname }}container$i.example.com" -d r7perfsat
-=======
-          ###docker run -h "{{ ansible_hostname }}container$i.example.com" -d r7perfsat
-          docker run -h "{{ ansible_hostname }}container$i.example.com" -d --tmpfs /tmp --tmpfs /run -v /sys/fs/cgroup:/sys/fs/cgroup:ro --ulimit nofile=98304:98304 r7perfsat-systemd
->>>>>>> baa9e3cb
+          docker run -h "{{ ansible_hostname }}container$i.example.com" -d --tmpfs /tmp --tmpfs /run -v /sys/fs/cgroup:/sys/fs/cgroup:ro --ulimit nofile=98304:98304 r7perfsat
         done
       when: "docker_ids.stdout_lines|length < containers|default(250)"
     #- name: "List container IDs"
